--- conflicted
+++ resolved
@@ -38,7 +38,6 @@
 
 # Setup logging with session ID and rotation
 def setup_logging():
-<<<<<<< HEAD
     # Get client IP address
     client_ip = st.experimental_get_query_params().get("client_ip", ["unknown"])[0]
     if client_ip == "unknown":
@@ -53,46 +52,6 @@
     
     # Setup minimal logging
     logging.basicConfig(level=logging.INFO)
-=======
-    session_id = str(uuid.uuid4())[:8]
-    log_dir = "logs"
-    if not os.path.exists(log_dir):
-        os.makedirs(log_dir)
-    
-    # Rotate logs older than 7 days
-    for old_log in os.listdir(log_dir):
-        if old_log.endswith('.log'):
-            log_path = os.path.join(log_dir, old_log)
-            if os.path.getmtime(log_path) < (time.time() - 7 * 24 * 60 * 60):
-                try:
-                    os.remove(log_path)
-                except Exception as e:
-                    print(f"Error removing old log {log_path}: {e}")
-    
-    log_file = os.path.join(log_dir, f"ignou_calculator_{session_id}.log")
-    
-    # Create a custom formatter that includes session_id
-    class SessionFormatter(logging.Formatter):
-        def format(self, record):
-            record.session_id = session_id
-            return super().format(record)
-    
-    # Create handlers
-    file_handler = logging.FileHandler(log_file)
-    console_handler = logging.StreamHandler()
-    
-    # Set formatter for both handlers
-    formatter = SessionFormatter('%(asctime)s - %(levelname)s - [%(session_id)s] - %(message)s')
-    file_handler.setFormatter(formatter)
-    console_handler.setFormatter(formatter)
-    
-    # Setup root logger
-    root_logger = logging.getLogger()
-    root_logger.setLevel(logging.INFO)
-    root_logger.addHandler(file_handler)
-    root_logger.addHandler(console_handler)
-    
->>>>>>> 4c2c63d9
     return session_id
 
 # Initialize session state with better defaults
@@ -283,7 +242,6 @@
     logging.error("No Chromium binary found in paths: %s", possible_paths)
     return None
 
-<<<<<<< HEAD
 # Function to log enrollment number
 def log_enrollment(enrollment_number):
     logging.info(f"Processing enrollment number: {enrollment_number}")
@@ -308,8 +266,6 @@
         logging.error(f"Error extracting student details: {str(e)}")
     return None
 
-=======
->>>>>>> 4c2c63d9
 if st.button("🚀 Fetch Grade Card", disabled=st.session_state.processing or not enrollment):
     if not check_rate_limit():
         st.error("⚠️ Too many requests. Please wait a minute before trying again.")
